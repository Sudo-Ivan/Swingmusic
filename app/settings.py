--- conflicted
+++ resolved
@@ -290,14 +290,7 @@
 
     @classmethod
     def verify_keys(cls):
-<<<<<<< HEAD
         pass
-=======
-        if not cls.LASTFM_API_KEY:
-            # REVIEW Ideally, this shouldn't be fatal
-            print("WARNING: LASTFM_API_KEY not set in environment. Experimental API calls will be implemented")
-            #sys.exit(0)
->>>>>>> f66bca67
 
     @classmethod
     def get(cls, key: str):
