--- conflicted
+++ resolved
@@ -28,14 +28,7 @@
 
 VOLUME /config
 
-<<<<<<< HEAD
-RUN apt-get update && apt-get install -y ffmpeg libavcodec-extra gcc-aarch64-linux-gnu
-
-RUN pip install poetry
-=======
-# RUN pip install poetry
 RUN python -m venv /venv
->>>>>>> 7842a700
 
 # RUN poetry config virtualenvs.create false
 RUN . /venv/bin/activate
@@ -43,11 +36,7 @@
 # RUN poetry install
 RUN pip install -r requirements.txt
 
-<<<<<<< HEAD
-ENTRYPOINT ["poetry", "run", "python", "manage.py", "--host", "0.0.0.0", "--config", "/config"]
-=======
-RUN apt-get update && apt-get install -y ffmpeg libavcodec-extra
+RUN apt-get update && apt-get install -y ffmpeg libavcodec-extra gcc-aarch64-linux-gnu
 
 # ENTRYPOINT ["poetry", "run", "python", "manage.py", "--host", "0.0.0.0", "--config", "/config"]
-ENTRYPOINT ["python", "manage.py", "--host", "0.0.0.0", "--config", "/config"]
->>>>>>> 7842a700
+ENTRYPOINT ["python", "manage.py", "--host", "0.0.0.0", "--config", "/config"]