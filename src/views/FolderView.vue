<template>
  <div id="f-view-parent">
    <div id="scrollable" ref="scrollable">
<<<<<<< HEAD
      <div class="banner shadow-lg">
        <div class="text abs rounded pad-medium">
          <h1><FolderSvg /> {{ getFolderName($route) }}</h1>
        </div>
        <img src="../assets/images/one.jpg" alt="" class="rounded" />
      </div>
      <FolderList :folders="FStore.dirs" />
=======
      <FolderList :folders="FStore.dirs" v-if="FStore.dirs.length" />
>>>>>>> e45dd6c2
      <SongList :tracks="FStore.tracks" :path="FStore.path" />
    </div>
  </div>
</template>

<script setup lang="ts">
import { ref } from "@vue/reactivity";
import { onBeforeRouteUpdate, RouteLocationNormalized } from "vue-router";

import SongList from "@/components/FolderView/SongList.vue";
import FolderList from "@/components/FolderView/FolderList.vue";
import FolderSvg from "@/assets/icons/folder.svg";

import useFStore from "../stores/pages/folder";
import useLoaderStore from "../stores/loader";
import { isSameRoute } from "@/composables/perks";

const loader = useLoaderStore();
const FStore = useFStore();

const scrollable = ref(null);

function getFolderName(route: RouteLocationNormalized) {
  const path = route.params.path as string;
  return path.split("/").pop();
}

onBeforeRouteUpdate((to, from) => {
  if (isSameRoute(to, from)) return;

  loader.startLoading();
  FStore.fetchAll(to.params.path as string)

    .then(() => {
      console.log("fetched");
      scrollable.value.scrollTop = 0;
    })
    .then(() => {
      loader.stopLoading();
    });
});
</script>

<style lang="scss">
#f-view-parent {
  position: relative;

  .h {
    font-size: 2rem;
    font-weight: bold;
  }
}

#scrollable {
  overflow-y: auto;
  scrollbar-color: grey transparent;

  .banner {
    margin-bottom: $small;
    position: relative;

    svg {
      transform: scale(1.5);
    }

    .text {
      bottom: 1rem;
      left: 1rem;
      background-color: $black;

      h1 {
        margin: $small;
        display: flex;
        align-items: center;
        justify-content: center;
        gap: $small;
      }
    }

    img {
      height: $banner-height;
      width: 100%;
      object-fit: cover;
    }
  }

  @include phone-only {
    padding-right: 0;

    &::-webkit-scrollbar {
      display: none;
    }
  }
}
</style><|MERGE_RESOLUTION|>--- conflicted
+++ resolved
@@ -1,7 +1,6 @@
 <template>
   <div id="f-view-parent">
     <div id="scrollable" ref="scrollable">
-<<<<<<< HEAD
       <div class="banner shadow-lg">
         <div class="text abs rounded pad-medium">
           <h1><FolderSvg /> {{ getFolderName($route) }}</h1>
@@ -9,9 +8,6 @@
         <img src="../assets/images/one.jpg" alt="" class="rounded" />
       </div>
       <FolderList :folders="FStore.dirs" />
-=======
-      <FolderList :folders="FStore.dirs" v-if="FStore.dirs.length" />
->>>>>>> e45dd6c2
       <SongList :tracks="FStore.tracks" :path="FStore.path" />
     </div>
   </div>
