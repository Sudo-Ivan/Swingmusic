"""
Contains all the playlist routes.
"""
<<<<<<< HEAD

from datetime import datetime
from flask import Blueprint, request
from app import instances, api
from app.lib import playlistlib
from app import models
=======
from app import api
>>>>>>> aa79214a
from app import exceptions
from app import instances
from app import models
from app import serializer
from app.lib import playlistlib
from flask import Blueprint
from flask import request

playlist_bp = Blueprint("playlist", __name__, url_prefix="/")

PlaylistExists = exceptions.PlaylistExists
TrackExistsInPlaylist = exceptions.TrackExistsInPlaylist


@playlist_bp.route("/playlists", methods=["GET"])
def get_all_playlists():
    playlists = [
        serializer.Playlist(p, construct_last_updated=False) for p in api.PLAYLISTS
    ]
    playlists.sort(
        key=lambda p: datetime.strptime(p.lastUpdated, "%Y-%m-%d %H:%M:%S"),
        reverse=True,
    )
    return {"data": playlists}


@playlist_bp.route("/playlist/new", methods=["POST"])
def create_playlist():
    data = request.get_json()

    playlist = {
        "name": data["name"],
        "description": "",
        "pre_tracks": [],
        "lastUpdated": data["lastUpdated"],
        "image": "",
    }

    try:
        for pl in api.PLAYLISTS:
            if pl.name == playlist["name"]:
                raise PlaylistExists("Playlist already exists.")

    except PlaylistExists as e:
        return {"error": str(e)}, 409

    upsert_id = instances.playlist_instance.insert_playlist(playlist)
    p = instances.playlist_instance.get_playlist_by_id(upsert_id)
    pp = models.Playlist(p)

    api.PLAYLISTS.append(pp)

    return {"playlist": pp}, 201


@playlist_bp.route("/playlist/<playlist_id>/add", methods=["POST"])
def add_track_to_playlist(playlist_id: str):
    data = request.get_json()

    trackid = data["track"]

    try:
        playlistlib.add_track(playlist_id, trackid)
    except TrackExistsInPlaylist as e:
        return {"error": str(e)}, 409

    return {"msg": "I think It's done"}, 200


@playlist_bp.route("/playlist/<playlistid>")
def get_single_p_info(playlistid: str):
    for p in api.PLAYLISTS:
        if p.playlistid == playlistid:
            tracks = p.get_tracks()
            return {
                "info": serializer.Playlist(p),
                "tracks": tracks,
            }

    return {"info": {}, "tracks": []}


@playlist_bp.route("/playlist/<playlistid>/update", methods=["PUT"])
def update_playlist(playlistid: str):
    image = None

    if "image" in request.files:
        image = request.files["image"]

    data = request.form

    playlist = {
        "name": str(data.get("name")).strip(),
        "description": str(data.get("description").strip()),
        "lastUpdated": str(data.get("lastUpdated")),
        "image": None,
    }

    if image:
        playlist["image"] = playlistlib.save_p_image(image, playlistid)

    for p in api.PLAYLISTS:
        if p.playlistid == playlistid:
            p.update_playlist(playlist)
            instances.playlist_instance.update_playlist(playlistid, playlist)

            return {
                "data": serializer.Playlist(p),
            }

    return {"msg": "Something shady happened"}, 500


# @playlist_bp.route("/playlist/<playlist_id>/info")
# def get_playlist_track(playlist_id: str):
#     tracks = playlistlib.get_playlist_tracks(playlist_id)
#     return {"data": tracks}<|MERGE_RESOLUTION|>--- conflicted
+++ resolved
@@ -1,16 +1,8 @@
 """
 Contains all the playlist routes.
 """
-<<<<<<< HEAD
-
 from datetime import datetime
-from flask import Blueprint, request
-from app import instances, api
-from app.lib import playlistlib
-from app import models
-=======
 from app import api
->>>>>>> aa79214a
 from app import exceptions
 from app import instances
 from app import models
